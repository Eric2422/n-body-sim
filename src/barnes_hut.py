import numpy as np
import numpy.typing as npt
import scipy

from particle import PointParticle
import vectors


class BarnesHutCell():
    def __init__(
        self,
        x_bounds: npt.NDArray[np.float64],
        y_bounds: npt.NDArray[np.float64],
        z_bounds: npt.NDArray[np.float64],
        particles: list[PointParticle] = [],
    ):
        """Constructs a Barnes-Hut cell and recursively create its child nodes.

        Will catch out of bounds particles.

        Parameters
        ----------
        x_bounds : npt.NDArray[np.float64]
            A 2-element NumPy array that contains the lower and upper X bounds, in that order
        y_bounds : npt.NDArray[np.float64]
            A 2-element NumPy array that contains the lower and upper Y bounds, in that order
        z_bounds : npt.NDArray[np.float64]
            A 2-element NumPy array that contains the lower and upper Z bounds, in that order
        particles : list[PointParticle], optional
            List of particles that are contained within this Barnes-Hut cell.
        """
        self.x_bounds: npt.NDArray[np.float64] = x_bounds
        self.y_bounds: npt.NDArray[np.float64] = y_bounds
        self.z_bounds: npt.NDArray[np.float64] = z_bounds

        self.width: np.float64 = x_bounds[1] - x_bounds[0]

        # Remove out of bounds particles
        for particle in particles:
            if not self.within_cell_bounds(particle):
                particles.remove(particle)

        self.particles: list[PointParticle] = particles

        self.total_mass: np.float64 = np.float64(0.0)
        mass_moment = np.zeros(3)

        self.total_charge = 0
        charge_moment = np.zeros(3)

        # Completely made-up name.
        # q * v = q * d / t = q / t * d = I * d
        # Thus, moment of current
        current_moment = np.zeros(3)

        # If this cell is an internal node(i.e. it has more than 1 particle)
        if len(particles) > 1:
            self.child_cells = self.create_child_cells()

            for child_cell in self.child_cells:
                self.total_mass += child_cell.total_mass
                mass_moment += child_cell.total_mass * child_cell.center_of_mass

                self.total_charge += child_cell.total_charge
                charge_moment += child_cell.total_charge * child_cell.center_of_mass
                current_moment += child_cell.total_charge * child_cell.center_of_charge_velocity

        # If this is an external node(i.e. it has only 0 or 1 particles)
        else:
            self.child_cells = []

            for particle in particles:
                self.total_mass += particle.mass
                mass_moment += particle.mass * particle.position

                self.total_charge
                charge_moment += particle.charge * particle.position
                current_moment += particle.charge * particle.velocity

        centroid = np.array((
            np.mean(x_bounds), np.mean(y_bounds), np.mean(z_bounds)))

        # Divide the mass moment by center of mass to obtain the center of mass
        # If mass is 0, return the centroid
        self.center_of_mass = mass_moment / \
            self.total_mass if self.total_mass != 0 else centroid

        # Divide the charge moment by center of charge to obtain the center of charge
        # If charge is 0, return the centroid
        self.center_of_charge = charge_moment / \
            self.total_charge if self.total_charge != 0 else centroid

        self.center_of_charge_velocity = current_moment / \
            self.total_charge if self.total_charge != 0 else centroid

    def within_cell_bounds(self, particle: PointParticle) -> bool:
        """Returns whether a given particle is within the bounds of this Barnes-Hut cell.

        Parameters
        ----------
        particle : PointParticle
            The particle to check.

        Returns
        -------
        bool
            True if the particle is within the bounds of this cell, False otherwise.
        """
        return (particle.position[0] >= self.x_bounds[0] and particle.position[0] <= self.x_bounds[1]
                and particle.position[1] >= self.y_bounds[0] and particle.position[1] <= self.y_bounds[1]
                and particle.position[2] >= self.z_bounds[0] and particle.position[2] <= self.z_bounds[1])

    def create_child_cells(self) -> list['BarnesHutCell']:
        """Recursively creates child cells for this Barnes-Hut cell.

        Returns
        -------
        list['BarnesHutCell']   
            A list of child Barnes-Hut cells, each representing an octant of this cell.
        """
        centroid = np.array((
            np.mean(self.x_bounds),
            np.mean(self.y_bounds),
            np.mean(self.z_bounds)
        ))

        # Width of child cells
        child_width = self.x_bounds[1] - self.x_bounds[0] / 2

        # List of all the child BH cells
        child_cells = []

        # Stores the particles in each octant
        # Indexed by x(left-right), y(back-front), z(bottom-top)
        octant_particles_list = (
            (([], []),
             ([], [])),
            (([], []),
             ([], []))
        )

        # Loop through each particle and categorize them into an octant
        for particle in self.particles:
            # Right-front-top
            if particle.position[0] >= centroid[0] and particle.position[1] >= centroid[1] and particle.position[2] >= centroid[2]:
                octant_particles_list[1][1][1].append(particle)

            # Left-front-top
            elif particle.position[0] <= centroid[0] and particle.position[1] >= centroid[1] and particle.position[2] >= centroid[2]:
                octant_particles_list[0][1][1].append(particle)

            # Right-back-top
            elif particle.position[0] >= centroid[0] and particle.position[1] <= centroid[1] and particle.position[2] >= centroid[2]:
                octant_particles_list[1][0][1].append(particle)

            # Left-back-top
            elif particle.position[0] <= centroid[0] and particle.position[1] <= centroid[1] and particle.position[2] >= centroid[2]:
                octant_particles_list[0][0][1].append(particle)

            # Right-front-bottom
            elif particle.position[0] >= centroid[0] and particle.position[1] >= centroid[1] and particle.position[2] <= centroid[2]:
                octant_particles_list[1][1][0].append(particle)

            # Left-front-bottom
            elif particle.position[0] <= centroid[0] and particle.position[1] >= centroid[1] and particle.position[2] <= centroid[2]:
                octant_particles_list[0][1][0].append(particle)

            # Right-back-bottom
            elif particle.position[0] >= centroid[0] and particle.position[1] <= centroid[1] and particle.position[2] <= centroid[2]:
                octant_particles_list[1][0][0].append(particle)

            # Left-back-bottom
            elif particle.position[0] <= centroid[0] and particle.position[1] <= centroid[1] and particle.position[2] <= centroid[2]:
                octant_particles_list[0][0][0].append(particle)

        # Loop eight times to create the octants
        for i in range(2):
            for j in range(2):
                for k in range(2):
                    lower_x = self.x_bounds[0] + (i * child_width)
                    lower_y = self.y_bounds[0] + (j * child_width)
                    lower_z = self.z_bounds[0] + (k * child_width)

                    child_cells.append(
                        BarnesHutCell(
                            x_bounds=np.array(
                                (lower_x, lower_x + child_width)),
                            y_bounds=np.array(
                                (lower_y, lower_y + child_width)),
                            z_bounds=np.array(
                                (lower_z, lower_z + child_width)),
                            particles=octant_particles_list[i][j][k],
                        )
                    )

        return child_cells

    def get_gravitational_field_exerted(self, point: vectors.PositionVector, theta: np.float64 = np.float64(0.0)) -> vectors.FieldVector:
        """Calculate the approximate gravitational field exerted by this cell at a certain point.

        Parameters
        ----------
        point : vectors.PositionVector
            A 3D NumPy array representing a 3D position vector. Measured in meters(m).
        theta : np.float64, optional
            The value of theta, the Barnes-Hut approximation parameter being used.
            Given the distance betweeen the point and the center of mass, 
            it used to determine whether to return an approximate or exact value for the gravitational field.
            When theta is 0.0, no approximation will occur.
            By default, 0.0

        Returns
        -------
        vectors.FieldVector
            A 3D NumPy array representing a 3D gravitational field vector. Measured in newtons per kg(N/kg).
        """
        vector_between_points = point - self.center_of_mass
        distance = np.linalg.norm(vector_between_points)
        unit_vector = vector_between_points / distance

        force = np.zeros(3)
        if self.width / distance < theta:
            return unit_vector * scipy.constants.G * self.total_mass / distance ** 2

        # If this cell has child cells,
        elif len(self.child_cells) > 0:
            for child_cell in self.child_cells:
                force += child_cell.get_gravitational_field_exerted(point=point)

        else:
            for particle in self.particles:
                force += particle.get_gravitational_field_exerted(point=point)

        return force

    def get_electric_field_exerted(self, point: vectors.PositionVector, theta: np.float64 = np.float64(0.0)) -> vectors.FieldVector:
        """Calculate the approximate electric field exerted by this cell at a certain point.

        Parameters
        ----------
        point : vectors.PositionVector
            A 3D NumPy array representing a 3D position vector. Measured in meters(m).
        theta : np.float64, optional
            The value of theta, the Barnes-Hut approximation parameter being used.
            Given the distance betweeen the point and the center of charge, 
            it used to determine whether to return an approximate or exact value for the gravitational field.
            When theta is 0.0, no approximation will occur.
            By default, 0.0

        Returns
        -------
        vectors.FieldVector
            A 3D NumPy array representing a 3D electric field vector. Measured in newtons per coulomb(N/C).
        """
        vector_between_particles = point - self.center_of_charge
        distance = np.linalg.norm(vector_between_particles)
        unit_vector = vector_between_particles / distance

        # The Coulomb constant
        k = 1 / (4 * scipy.constants.pi * scipy.constants.epsilon_0)

        force = np.zeros(3)
        if self.width / distance < theta:
<<<<<<< HEAD
            # The electrostatic between the particles
=======
            # The electrostatic force between the particles
>>>>>>> d69f10e2
            electric_field = (k * self.total_charge) / (distance ** 2)

            return -electric_field * unit_vector

        # If this cell has child cells,
        elif len(self.child_cells) > 0:
            for child_cell in self.child_cells:
                force += child_cell.get_electric_field_exerted(point=point)

        else:
            for particle in self.particles:
                force += particle.get_electric_field_exerted(point=point)

        return force

    def get_magnetic_field_exerted(self, point: vectors.PositionVector, theta: np.float64 = np.float64(0.0)) -> vectors.FieldVector:
        """Calculate the approximate magnetic field exerted by this cell at a certain point.

        Parameters
        ----------
        point : vectors.PositionVector
            A 3D NumPy array representing a 3D position vector. Measured in meters(m).
        theta : np.float64, optional
            The value of theta, the Barnes-Hut approximation parameter being used.
            Given the distance betweeen the point and the center of charge, 
            it used to determine whether to return an approximate or exact value for the magnetic field.
            When theta is 0.0, no approximation will occur.
            By default, 0.0

        Returns
        -------
        vectors.FieldVector
            A 3D NumPy array representing a 3D magnetic field vector. Measured in teslas(T). 
        """
        # The vector between the positions of the particles
        r = point - self.center_of_charge
        # The distance between the particle and center of charge
        distance = np.linalg.norm(r)
        # The unit vector of `r`
        r_hat = r / distance

        force = np.zeros(3)
        if self.width / distance < theta:
            return (scipy.constants.mu_0 * self.total_charge * np.cross(self.center_of_charge_velocity, r_hat)
                    / (4 * np.pi * np.linalg.norm(r) ** 2))

        # If this cell has child cells,
        elif len(self.child_cells) > 0:
            for child_cell in self.child_cells:
                force += child_cell.get_magnetic_field_exerted(point=point)

        else:
            for particle in self.particles:
                force += particle.get_magnetic_field_exerted(point=point)

        return force

    def get_depth(self) -> int:
        """Get the depth of the branch/tree under this Barnes-Hut cell.

        Returns
        -------
        int 
            The depth of the branch/tree under this Barnes-Hut cell.
        If this cell has no child cells, it is a leaf node and the depth is 1.
        """
        if len(self.child_cells) == 0:
            return 1

        return max(child.get_depth() for child in self.child_cells)

    def __str__(self):
        string = f'''X: [{self.x_bounds[0]}, {self.x_bounds[1]}], Y: [{self.y_bounds[1]}, {self.y_bounds[1]}], Z: [{self.z_bounds[0]}, {self.z_bounds[1]}]
Center of Mass: {self.center_of_mass}
{len(self.child_cells)} child cell(s):'''

        for child_node in self.child_cells:
            string += f'\n\t{child_node.__str__().replace('\n', '\n\t')}\n'

        return string<|MERGE_RESOLUTION|>--- conflicted
+++ resolved
@@ -261,11 +261,7 @@
 
         force = np.zeros(3)
         if self.width / distance < theta:
-<<<<<<< HEAD
-            # The electrostatic between the particles
-=======
             # The electrostatic force between the particles
->>>>>>> d69f10e2
             electric_field = (k * self.total_charge) / (distance ** 2)
 
             return -electric_field * unit_vector
