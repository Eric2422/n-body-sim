import sys

import numpy as np


class Files:
<<<<<<< HEAD
    CONFIG_DIR = '../config/'

    @classmethod
    def read_config_file(cls, file_name: str = 'sample.csv') -> np.array:
        """
        Read a given CSV file, extract the data, and return it.
=======
    @staticmethod
    def read_config_file(file_name: str = 'sample.csv') -> np.array:
        """Read a given CSV file, extract the data, and return it.
>>>>>>> df37eec7

        Parameters
        ----------
        file_name : str, optional
            The name of the input file, which is a CSV file.
            Does not contain the directory(i.e. ./config/)
            By default 'sample.csv'.

        Returns
        -------
        np.array
            A 2D NumPy array of floats containing data about the particles.
            Each inner list is a particle.

        Raises
        ------
        FileNotFoundError
            When the provided file can not be found.
        """
        # Check if the file exists
        try:
            with open(cls.CONFIG_DIR + file_name, newline='') as config_file:
                # Return the CSV values as a 2D array of floats
                return np.genfromtxt(config_file, delimiter=',', dtype=float)

        except OSError or FileNotFoundError:
            print('Please enter a valid config file.')
            sys.exit()

    @staticmethod
    def output_to_file(file_name: str = 'sample.csv', output_string: str = '') -> None:
        """Append the given string into the output file.

        Parameters
        ----------
        file_name : str, optional
            The name of the file to write to, 
            excluding the directory(i.e. ./output/), by default 'sample.csv'
        output_string: str, optional
            The string to be appended to the given file, by default ''
        """
        output_dir = './output/'

        try:
            with open(output_dir + file_name, 'a') as csv_file:
                csv_writer = csv.writer(csv_file, delimiter=', ')
                csv_writer.writerow(output_string)
        
        except OSError:
            print('The output file could not be opened.')<|MERGE_RESOLUTION|>--- conflicted
+++ resolved
@@ -4,18 +4,12 @@
 
 
 class Files:
-<<<<<<< HEAD
     CONFIG_DIR = '../config/'
 
     @classmethod
     def read_config_file(cls, file_name: str = 'sample.csv') -> np.array:
         """
         Read a given CSV file, extract the data, and return it.
-=======
-    @staticmethod
-    def read_config_file(file_name: str = 'sample.csv') -> np.array:
-        """Read a given CSV file, extract the data, and return it.
->>>>>>> df37eec7
 
         Parameters
         ----------
