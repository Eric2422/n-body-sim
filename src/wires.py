--- conflicted
+++ resolved
@@ -89,11 +89,7 @@
 
         Returns
         -------
-<<<<<<< HEAD
-        vectors.UnitVector
-=======
         npt.NDArray[np.float64]
->>>>>>> 5d496e48
             A 3D vector representing the unit vector in the direction of the wire. 
         """
         wire_vector = self.points[1] - self.points[0]
