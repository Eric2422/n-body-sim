from __future__ import annotations

import numpy as np
import scipy.constants

import vectors


class PointParticle:
    """A point particle with a specified position, charge, and mass.
    """

    current_id = 0
    """Used to assign an identifier to each particle."""

    def __init__(
        self,
        position: vectors.PositionVector = np.array([0, 0, 0]),
        velocity: vectors.VelocityVector = np.array([0, 0, 0]),
        acceleration: vectors.AccelerationVector = np.array([0, 0, 0]),
        mass: np.float64 = np.float64(1.0),
        charge: np.float64 = np.float64(0.0),
        fixed: bool = False
    ) -> None:
        """Initialize a single point particle with a position, charge, and mass.

        Parameters
        ----------
        position : vectors.PositionVector
            The initial position of the particle.
            X is left/right, Y is forward/backward, Z is up/down.
            Specified in meters(m). 
        velocity : vectors.VelocityVector
            The initial velocity of the particle.
            X is left/right, Y is forward/backward, Z is up/down.
            Specified in meters per second(m/s). 
        acceleration : AccelerationVector
            The initial acceleration of the particle.
            X is left/right, Y is forward/backward, Z is up/down.
            Specified in meters per second squared(m/s^2). 
        mass : np.float64, optional
            The mass of the charged particle in kilograms, by default 1.0
        charge : np.float64, optional
            The charge of the particle in coulombs, by default 0.0
        fixed : bool, optional
            Whether this particle's position is constant, by default False
        """
        # Represented by arrays of (X, Y, Z).
        self.position = position.astype(np.float64)
        self.velocity = velocity
        self.acceleration = acceleration

        self.mass = mass
        self.charge = charge

        self.fixed = fixed

        self.id = PointParticle.current_id
        PointParticle.current_id += 1

    def set_force(self, force: vectors.ForceVector = np.zeros(3)) -> None:
        self.acceleration = force / self.mass

    def get_gravitational_field_exerted(self, point: vectors.PositionVector) -> vectors.FieldVector:
        """Calculate the gravitational field created by this particle at `point`. 

        Parameters
        ----------
        point : np.ndarray
            A 3D vector representing the coordinates of the point that this particle is exerting a gravitational field upon.

        Returns
        -------
        np.ndarray
            A vector of the gravitational field generated at `point`.
        """
        vector_between_points = self.position - point
        distance = np.linalg.norm(vector_between_points)
        unit_vector = vector_between_points / distance

        return unit_vector * scipy.constants.G * self.mass / distance ** 2

    def get_gravitational_force_experienced(self, gravitational_field: vectors.FieldVector) -> vectors.ForceVector:
        """Get the gravitational force acting upon this particle by the given gravitational field. 

        Parameters
        ----------
        gravitational_field : vectors.FieldVector
            A NumPy array of shape (1, 3) representing a 3D vector of the gravitational field acting upon this particle.

        Returns
        -------
        vectors.ForceVector
            A NumPy array of shape (1, 3) representing a 3D vector of the gravitational force 
            acting upon this particle as a result of the gravitational field.
        """
        return self.mass * gravitational_field

    def get_electric_field_exerted(self, point: vectors.PositionVector) -> vectors.FieldVector:
        """Calculate the electric field at `point` due to this particle.

        Parameters
        ----------
        point : np.ndarray
            A 3D vector representing a coordinate.

        Returns
        -------
        np.ndarray
            The vector of the electric field that this particle creates at the point
        """
        vector_between_particles = point - self.position
        distance = np.linalg.norm(vector_between_particles)
        unit_vector = vector_between_particles / distance

        # The Coulomb constant
        k = 1 / (4 * scipy.constants.pi * scipy.constants.epsilon_0)

<<<<<<< HEAD
        # The electrostatic between the particles
=======
        # The electrostatic force between the particles
>>>>>>> d69f10e2
        electric_field = (k * self.charge) / (distance ** 2)

        return -electric_field * unit_vector

    def get_electrostatic_force_experienced(self, electric_field: vectors.FieldVector) -> vectors.ForceVector:
<<<<<<< HEAD
        """Get the electrostatic acting upon this particle by the given electric field. 
=======
        """Get the electrostatic force acting upon this particle by the given electric field. 
>>>>>>> d69f10e2

        Parameters
        ----------
        electric_field : vectors.FieldVector
            A NumPy array of shape (1, 3) representing a 3D vector of the gravitational field acting upon this particle.

        Returns
        -------
        vectors.ForceVector
<<<<<<< HEAD
            A NumPy array of shape (1, 3) representing a 3D vector of the electrostatic 
            exerted upon this particle by the electric field.
        """
        return self.charge * electric_field

    def apply_electric_field(self, electric_field: vectors.FieldVector) -> None:
        """Calculate and apply the effects of a electric field upon this particle.

        Parameters
        ----------
        electric_field : np.ndarray
            A 3D vector measured in netwons per coulomb(N/C) representing the electric field acting upon this particle.
=======
            A NumPy array of shape (1, 3) representing a 3D vector of the electrostatic force 
            exerted upon this particle by the electric field.
>>>>>>> d69f10e2
        """
        return self.charge * electric_field

    def get_magnetic_field_exerted(self, point: vectors.PositionVector) -> vectors.FieldVector:
        """Calculate the magnetic field exerted by by this particle at `point`. 

        Parameters
        ----------
        point : np.ndarray
            The point at which to calculate the magnetic field

        Returns
        -------
        np.ndarray
            The vector of the magnetic field exerted by this particle at `point`.

        Notes
        -----
        It uses the "Biot-Savart Law for point charges," technically a misnomer,
        which only approximates magnetic fields for particles with a velocity << c.
        """
        # The vector between the positions of the particles
        r = point - self.position
        # The unit vector of `r`
        r_hat = r / np.linalg.norm(r)

        magnetic_field = (scipy.constants.mu_0 * self.charge * np.cross(self.velocity, r_hat)
                          / (4 * np.pi * np.linalg.norm(r) ** 2))

        return magnetic_field

    def get_magnetic_force_experienced(self, magnetic_field: vectors.PositionVector) -> vectors.FieldVector:
<<<<<<< HEAD
        """Get the electrostatic acting upon this particle by the given electric field. 
=======
        """Get the magnetic force acting upon this particle by the given electric field. 
>>>>>>> d69f10e2

        Parameters
        ----------
        electric_field : vectors.FieldVector
            A NumPy array of shape (1, 3) representing a 3D vector of the gravitational field acting upon this particle.

        Returns
        -------
        vectors.ForceVector
<<<<<<< HEAD
            A NumPy array of shape (1, 3) representing a 3D vector of the electrostatic 
=======
            A NumPy array of shape (1, 3) representing a 3D vector of the electrostatic force 
>>>>>>> d69f10e2
            exerted upon this particle by the magnetic field.
        """
        return self.charge * np.cross(self.velocity, magnetic_field)

    def get_force_experienced(
        self,
        gravitational_field: vectors.FieldVector,
        electric_field: vectors.FieldVector,
        magnetic_field: vectors.FieldVector
    ) -> vectors.ForceVector:
        return (
            self.get_gravitational_force_experienced(gravitational_field)
            + self.get_electrostatic_force_experienced(electric_field)
            + self.get_magnetic_force_experienced(magnetic_field)
        )

    def apply_fields(
        self,
        gravitational_field: vectors.FieldVector,
        electric_field: vectors.FieldVector,
        magnetic_field: vectors.FieldVector
    ) -> None:
        """Calculate and apply the effects of an electromagnetic field on upon this particle.

        Parameters
        ----------
        gravitational : np.ndarray 
            A 3D vector measured in netwon per kilogram(N/kg) representing the electric field acting upon this particle.
        electric_field : np.ndarray
            A 3D vector measured in newtons per coulomb(N/C) representing the electric field acting upon this particle.
        magnetic_field : np.ndarray
            A 3D vector measured in teslas(T) representing the magnetic field acting upon this particle.
        """
        self.set_force(
            self.get_gravitational_force_experienced(gravitational_field)
            + self.get_electrostatic_force_experienced(electric_field)
            + self.get_magnetic_force_experienced(magnetic_field)
        )

    def 

    def __str__(self) -> str:
        position = f'({", ".join((str(dimension) for dimension in self.position))})'
        velocity = f'<{", ".join((str(dimension) for dimension in self.velocity))}>'
        acceleration = f'<{", ".join((str(dimension) for dimension in self.acceleration))}>'

        return f'Particle {self.id}: m={self.mass}, Q={self.charge}, r={position}, v={velocity}, a={acceleration}'<|MERGE_RESOLUTION|>--- conflicted
+++ resolved
@@ -116,21 +116,13 @@
         # The Coulomb constant
         k = 1 / (4 * scipy.constants.pi * scipy.constants.epsilon_0)
 
-<<<<<<< HEAD
-        # The electrostatic between the particles
-=======
         # The electrostatic force between the particles
->>>>>>> d69f10e2
         electric_field = (k * self.charge) / (distance ** 2)
 
         return -electric_field * unit_vector
 
     def get_electrostatic_force_experienced(self, electric_field: vectors.FieldVector) -> vectors.ForceVector:
-<<<<<<< HEAD
-        """Get the electrostatic acting upon this particle by the given electric field. 
-=======
         """Get the electrostatic force acting upon this particle by the given electric field. 
->>>>>>> d69f10e2
 
         Parameters
         ----------
@@ -140,23 +132,8 @@
         Returns
         -------
         vectors.ForceVector
-<<<<<<< HEAD
-            A NumPy array of shape (1, 3) representing a 3D vector of the electrostatic 
-            exerted upon this particle by the electric field.
-        """
-        return self.charge * electric_field
-
-    def apply_electric_field(self, electric_field: vectors.FieldVector) -> None:
-        """Calculate and apply the effects of a electric field upon this particle.
-
-        Parameters
-        ----------
-        electric_field : np.ndarray
-            A 3D vector measured in netwons per coulomb(N/C) representing the electric field acting upon this particle.
-=======
             A NumPy array of shape (1, 3) representing a 3D vector of the electrostatic force 
             exerted upon this particle by the electric field.
->>>>>>> d69f10e2
         """
         return self.charge * electric_field
 
@@ -189,11 +166,7 @@
         return magnetic_field
 
     def get_magnetic_force_experienced(self, magnetic_field: vectors.PositionVector) -> vectors.FieldVector:
-<<<<<<< HEAD
-        """Get the electrostatic acting upon this particle by the given electric field. 
-=======
         """Get the magnetic force acting upon this particle by the given electric field. 
->>>>>>> d69f10e2
 
         Parameters
         ----------
@@ -203,11 +176,7 @@
         Returns
         -------
         vectors.ForceVector
-<<<<<<< HEAD
-            A NumPy array of shape (1, 3) representing a 3D vector of the electrostatic 
-=======
             A NumPy array of shape (1, 3) representing a 3D vector of the electrostatic force 
->>>>>>> d69f10e2
             exerted upon this particle by the magnetic field.
         """
         return self.charge * np.cross(self.velocity, magnetic_field)
@@ -247,8 +216,6 @@
             + self.get_magnetic_force_experienced(magnetic_field)
         )
 
-    def 
-
     def __str__(self) -> str:
         position = f'({", ".join((str(dimension) for dimension in self.position))})'
         velocity = f'<{", ".join((str(dimension) for dimension in self.velocity))}>'
