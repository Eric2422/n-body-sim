--- conflicted
+++ resolved
@@ -72,10 +72,5 @@
         return force_vector
     
     def __str__(self) -> str:
-<<<<<<< HEAD
         coordinates = f'({", ".join([str(num) for num in self.position])})'
-        return f'Particle with {self.charge} C and {self.mass} kg at {coordinates}'
-=======
-        coordinates = ", ".join([str(num) for num in self.position])
-        return f'Particle with {self.charge} C and {self.mass} kg at ({coordinates})'
->>>>>>> df37eec7
+        return f'Particle with {self.charge} C and {self.mass} kg at {coordinates}'