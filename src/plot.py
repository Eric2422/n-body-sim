--- conflicted
+++ resolved
@@ -27,15 +27,9 @@
 
         # Plot scatter points, one for each particle.
         self.scatter = self.ax.scatter(
-<<<<<<< HEAD
-            data.x,
-            data.y,
-            data.z
-=======
             data_frame[data_frame['t'] == 0].x,
             data_frame[data_frame['t'] == 0].y,
             data_frame[data_frame['t'] == 0].z
->>>>>>> b461b09f
         )
 
         self.ax.margins(1, 1, 1)
