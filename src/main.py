import sys

import numpy as np
import pandas as pd

from barnes_hut import BarnesHutCell
from files import FileHandler
from particle import PointParticle
from plot import Plot
import vectors


class Simulation():
    """Represents one simulation with particles and fields.
    """

    def __init__(
        self,
        theta: float = 0.5,
        tick_size: float = 1.0,
        gravitational_field: vectors.FieldVector = np.zeros(3, dtype=float),
        electric_field: vectors.FieldVector = np.zeros(3, dtype=float),
        magnetic_field: vectors.FieldVector = np.zeros(3, dtype=float),
        particles: list[PointParticle] = []
    ) -> None:
        """Initialize a simulation.

        Parameters
        ----------
        theta : float, optional
            The Barnes-Hut approximation parameter, by default 0.5
        tick_size : float, optional
            The time increment of the simulation in seconds, by default 1.0
        gravitational_field : vectors.FieldVector, optional
            A constant, uniform gravitational field, by default np.zeros(3, dtype=float)
        electric_field : vectors.FieldVector, optional
            A constant, uniform electric field, by default np.zeros(3, dtype=float)
        magnetic_field : vectors.FieldVector, optional
            A constant, uniform magnetic field, by default np.zeros(3, dtype=float)
        particles : list[PointParticle], optional
            A list of particles that are interacting with each other., by default []
        """
        self.particles = particles

        self.particle_positions_log = pd.DataFrame({
            't': np.empty(0, dtype=float),
            'x': np.empty(0, dtype=float),
            'y': np.empty(0, dtype=float),
            'z': np.empty(0, dtype=float)
        })
        """A log of all the particles' positions over the course of the simulation."""

        # Constant, universal fields
        self.electric_field = electric_field
        self.magnetic_field = magnetic_field
        self.gravitational_field = gravitational_field

        self.current_tick = 0.0
        self.tick_size = tick_size

        self.theta = theta
        """The Barnes-Hut approximation parameter."""

    def create_barnes_hut_nodes(self) -> BarnesHutCell:
        return BarnesHutCell(particles=self.particles)

    def log_particle_position(self, particle: PointParticle) -> None:
        """Save the position of a particle to the particle positions log.

        Parameters
        ----------
        particle : PositionParticle
            A particle to save the position of.
        """
<<<<<<< HEAD
        # Save particle position data
        new_data = pd.DataFrame([{
            't': self.current_tick * self.tick_size,
            'x': np.array((particle.position[0])),
            'y': np.array((particle.position[1])),
            'z': np.array((particle.position[2]))
        }])
        self.particle_positions_log = pd.concat(
            [self.particle_positions_log, new_data], ignore_index=True)

    def get_particle_positions_string(self) -> str:
        """Return a string of the particles' current state.

        Returns
        -------
        str
            A string describing the state of all particles.
        """

        # Add the initial time and particle data to the file
        output_string = f't={self.current_tick * self.tick_size}\n'

        for particle in self.particles:
            output_string += particle.__str__() + '\n'

        output_string += '\n'

        return output_string

    def tick(self) -> None:
        """Run one tick of the simulation."""
        # Get the root node of the octree
        barnes_hut_root = self.create_barnes_hut_nodes()
        print(barnes_hut_root)

        # An array of net force acting upon each particle
        net_forces = np.zeros(shape=(len(self.particles), 3))

        for particle in self.particles:
            particle.set_force()

=======
        # If the particles are not the same
        if particle1 != particle2:
            # Lorentz force law
            particle1.apply_fields(
                particle2.get_gravitational_field_exerted(particle1.position),
                particle2.get_electric_field_exerted(particle1.position),
                particle2.get_magnetic_field_exerted(particle1.position)
            )

    def tick(self) -> None:
        """Run one tick of the simulation."""
>>>>>>> 103864fc
        # Calculate the forces that the particles exert on each other
        # Update the particle's acceleration and, but not the velocity and position
        for i in range(len(self.particles)):
            particle1 = self.particles[i]

            for child_node in barnes_hut_root.child_cells:
                net_forces[i] += particle1.get_gravitational_force_experienced(
                    child_node.get_gravitational_field_exerted(particle1.position))

                net_forces[i] += particle1.get_electrostatic_force_experienced(
                    child_node.get_electric_field_exerted(particle1.position)
                )

                net_forces[i] += particle1.get_magnetic_force_experienced(
                    child_node.get_magnetic_field_exerted(particle1.position)
                )

            # Add the constant fields
            net_forces[i] += particle1.get_force_experienced(
                self.electric_field, self.magnetic_field, self.gravitational_field
            )

        # Update particle positions and velocities after calculating the forces,
        # so it doesn't affect force calculations.
        for particle in particles:
            self.log_particle_position(particle)

            # Update the particle's velocity
            particle.velocity += particle.acceleration * self.tick_size

            # Update particle positions.
            particle.position += particle.velocity * self.tick_size

        self.current_tick += 1

    def run(self, num_ticks: int = 1, file_handler: FileHandler | None = None, print_progress=False) -> None:
<<<<<<< HEAD
        """Run the simulation for a given number of ticks.

        Parameters
        ----------
        num_ticks : int
            The number of ticks that the simulation runs by, by default 1.
=======
        """Run the simulation for a given number of ticks. 

        Parameters
        ----------
        num_ticks : int, optional
            The number of ticks that the simulation runs by, by default 1
>>>>>>> 103864fc
        file_handler : FileHandler, optional
            A `FileHandler` object to pass data into as the simulation runs.
            Writes the data into a file,
            so the data does not need to be looped through again afterward.
            By default None
        print_progress : bool, optional
            Whether to print a progress report on how much of the simulation has been completed, by default False
        """
<<<<<<< HEAD
        output_string = ''
=======

        # By default, run the entire simulation
        if num_ticks == None:
            num_ticks = self.total_ticks

>>>>>>> 103864fc
        if file_handler is not None:
            file_handler.clear_output_file()

            # Print fields
            output_string += f'g=<{", ".join((str(dimension) for dimension in self.gravitational_field))}>\n'
            output_string += f'E=<{", ".join((str(dimension) for dimension in self.electric_field))}>\n'
            output_string += f'B=<{", ".join((str(dimension) for dimension in self.magnetic_field))}>\n\n'

            output_string += self.get_particle_positions_string()

        # Record initial particle data
        for particle in particles:
            self.log_particle_position(particle=particle)

        # Run the necessary number of ticks
<<<<<<< HEAD
=======
        output_string = ''
>>>>>>> 103864fc
        for i in range(num_ticks):
            self.tick()
            progress = i / num_ticks if num_ticks == 0 else float(1.0)

            if print_progress:
                # Clear the previous line.
                sys.stdout.write('\033[K')
                # Print the current progress and then return to the beginning of the line.
                print(f'Progress: {round(progress * 100, 1)}%', end='\r')

            # If a `FileHandler` object is passed, output the results to a file.
            if file_handler is not None:
                output_string += self.get_particle_positions_string()

        if file_handler is not None:
            file_handler.append_to_output_file(output_string)

        # If printing progress reports, add an extra line to account for the carriage returns.
        if print_progress:
            print()


if __name__ == '__main__':
    # Check if the user supplied a config file
    if len(sys.argv) < 2:
        raise ValueError('Please enter the name of the config file.')

    # Read the config file data and create particles based on that data
    file_handler = FileHandler(config_file=sys.argv[1])
    file_data = file_handler.read_config_file()

    # Create a list of particles as described by the file data.
    particles = [
        PointParticle(
            position=np.array(particle['position']),
            velocity=np.array(particle['velocity']),
            acceleration=np.array(particle['acceleration']),
            mass=particle['mass'],
            charge=particle['charge']
        )
        for particle in file_data['particles']
    ]

    # Create and run the simulation
    simulation = Simulation(
        theta=file_data['theta'],
        tick_size=file_data['tick size'],
        gravitational_field=file_data['gravitational field'],
        electric_field=file_data['electric field'],
        magnetic_field=file_data['magnetic field'],
        particles=particles
    )

    simulation.run(
        num_ticks=file_data['num ticks'],
        file_handler=file_handler,
        print_progress=True
    )

    # Plot the simulation
    plot = Plot(
        data_frame=simulation.particle_positions_log,
        tick_size=simulation.tick_size
    )

    # plot.save_plot_to_file()
    # plot.show()<|MERGE_RESOLUTION|>--- conflicted
+++ resolved
@@ -72,7 +72,6 @@
         particle : PositionParticle
             A particle to save the position of.
         """
-<<<<<<< HEAD
         # Save particle position data
         new_data = pd.DataFrame([{
             't': self.current_tick * self.tick_size,
@@ -114,19 +113,6 @@
         for particle in self.particles:
             particle.set_force()
 
-=======
-        # If the particles are not the same
-        if particle1 != particle2:
-            # Lorentz force law
-            particle1.apply_fields(
-                particle2.get_gravitational_field_exerted(particle1.position),
-                particle2.get_electric_field_exerted(particle1.position),
-                particle2.get_magnetic_field_exerted(particle1.position)
-            )
-
-    def tick(self) -> None:
-        """Run one tick of the simulation."""
->>>>>>> 103864fc
         # Calculate the forces that the particles exert on each other
         # Update the particle's acceleration and, but not the velocity and position
         for i in range(len(self.particles)):
@@ -163,21 +149,12 @@
         self.current_tick += 1
 
     def run(self, num_ticks: int = 1, file_handler: FileHandler | None = None, print_progress=False) -> None:
-<<<<<<< HEAD
-        """Run the simulation for a given number of ticks.
-
-        Parameters
-        ----------
-        num_ticks : int
-            The number of ticks that the simulation runs by, by default 1.
-=======
         """Run the simulation for a given number of ticks. 
 
         Parameters
         ----------
         num_ticks : int, optional
             The number of ticks that the simulation runs by, by default 1
->>>>>>> 103864fc
         file_handler : FileHandler, optional
             A `FileHandler` object to pass data into as the simulation runs.
             Writes the data into a file,
@@ -186,15 +163,7 @@
         print_progress : bool, optional
             Whether to print a progress report on how much of the simulation has been completed, by default False
         """
-<<<<<<< HEAD
         output_string = ''
-=======
-
-        # By default, run the entire simulation
-        if num_ticks == None:
-            num_ticks = self.total_ticks
-
->>>>>>> 103864fc
         if file_handler is not None:
             file_handler.clear_output_file()
 
@@ -210,10 +179,6 @@
             self.log_particle_position(particle=particle)
 
         # Run the necessary number of ticks
-<<<<<<< HEAD
-=======
-        output_string = ''
->>>>>>> 103864fc
         for i in range(num_ticks):
             self.tick()
             progress = i / num_ticks if num_ticks == 0 else float(1.0)
