import sys

import numpy as np
import pandas as pd

from barnes_hut import BarnesHutNode
from files import FileHandler
from particle import PointParticle
from plot import Plot
import numerical_integration
import vectors


class Simulation():
    """Represents one simulation with particles and fields.

    Contains the theta; time_step() size; constant, uniform gravitational field; constant, uniform electrical field; 
    constant, uniform magnetic field; and particles used in the simulation.

    Keeps track of the previous positions of all the partices.
    """

    def __init__(
        self,
        theta: float = 0.5,
        time_step_size: float = 1.0,
        gravitational_field: vectors.FieldVector = np.zeros(3, dtype=float),
        electric_field: vectors.FieldVector = np.zeros(3, dtype=float),
        magnetic_field: vectors.FieldVector = np.zeros(3, dtype=float),
        particles: list[PointParticle] = []
    ) -> None:
        """Initialize a simulation.

        Parameters
        ----------
        theta : float, optional
            The Barnes-Hut approximation parameter, by default 0.5
        time_step_size : float, optional
            The time increment of the simulation in seconds (s), by default 1.0
        gravitational_field : vectors.FieldVector, optional
            A constant, uniform gravitational field, by default np.zeros(3, dtype=float)
        electric_field : vectors.FieldVector, optional
            A constant, uniform electric field, by default np.zeros(3, dtype=float)
        magnetic_field : vectors.FieldVector, optional
            A constant, uniform magnetic field, by default np.zeros(3, dtype=float)
        particles : list[PointParticle], optional
            A list of particles that are interacting with each other, by default []
        """
        self.particles = particles

        self.particle_positions_log = pd.DataFrame({
            't': np.empty(0, dtype=float),
            'x': np.empty(0, dtype=float),
            'y': np.empty(0, dtype=float),
            'z': np.empty(0, dtype=float)
        })
        """A log of all the particles' positions over the course of the simulation."""

        # Constant, universal fields
        self.electric_field = electric_field
        self.magnetic_field = magnetic_field
        self.gravitational_field = gravitational_field

<<<<<<< HEAD
        self.current_tick = 0.0
        self.tick_size = time_step_size
=======
        self.current_time_step = 0.0
        self.time_step_size = time_step_size
>>>>>>> 94116bf5

        self.theta = theta
        """The Barnes-Hut approximation parameter."""

    def log_particle_position(self, particle: PointParticle) -> None:
        """Save the position of a particle to the particle positions log.

        Parameters
        ----------
        particle : PositionParticle
            A particle to save the position of.
        """
        # Save particle position data
        new_data = pd.DataFrame([{
            't': self.current_time_step * self.time_step_size,
            'x': np.array((particle.position[0])),
            'y': np.array((particle.position[1])),
            'z': np.array((particle.position[2]))
        }])
        self.particle_positions_log = pd.concat(
            [self.particle_positions_log, new_data], ignore_index=True)

    def get_particle_positions_string(self) -> str:
        """Return a string of the particles' current state.

        Returns
        -------
        str
            A string describing the state of all particles.
        """

        # Add the initial time and particle data to the file
        output_string = f't={self.current_time_step * self.time_step_size}\n'

        for particle in self.particles:
            output_string += particle.__str__() + '\n'

        output_string += '\n'

        return output_string

    def time_step(self) -> None:
        """Run one time_step() of the simulation."""
        # Generate the root node of the octree
        barnes_hut_root = BarnesHutNode(particles=self.particles)

        # Update particle positions and velocities before calculating the forces.
        for particle in particles:
            self.log_particle_position(particle)

<<<<<<< HEAD
            

            # Simpson's rule.
            mid_velocity = particle.acceleration * (1 / 2) * self.tick_size
            final_velocity = particle.acceleration * self.tick_size
            delta_velocity = (self.tick_size / 6) * (particle.velocity + 4 * mid_velocity + final_velocity)

            # Assume acceleration is constant.
            # Δx = vt + (1/2) at^2
            particle.position += particle.velocity * self.tick_size + \
                (1 / 2) * particle.acceleration * self.tick_size ** 2

            particle.velocity += particle.acceleration * self.tick_size
=======
            particle.position += particle.velocity * self.time_step_size
            particle.velocity += particle.acceleration * self.time_step_size
>>>>>>> 94116bf5

        # Calculate the forces exerted on the particles and apply the corresponding acceleration.
        for particle in self.particles:
            net_force = np.zeros(3, dtype=float)

            # Use the Barnes-Hut algorithm to approximate the net force exerted on this particle.
            net_force += particle.get_force_experienced(
                barnes_hut_root.get_gravitational_field_exerted(
                    particle.position
                ),
                barnes_hut_root.get_electric_field_exerted(particle.position),
                barnes_hut_root.get_magnetic_field_exerted(particle.position)
            )

            # Add the constant fields
            net_force += particle.get_force_experienced(
                self.electric_field,
                self.magnetic_field,
                self.gravitational_field
            )

            # Update the particle's acceleration based on the force.
            particle.apply_force(net_force)

        self.current_time_step += 1

    def run(self, num_time_steps: int | float = 1, file_handler: FileHandler | None = None, print_progress: bool = False) -> None:
        """Run the simulation for a given number of time_step()s. 

        Parameters
        ----------
        num_time_steps : int | float, optional
            The number of time steps that the simulation runs by, by default 1
        file_handler : FileHandler, optional
            A `FileHandler` object to pass data into as the simulation runs.
            Writes the data into a file, so the data does not need to be looped through again afterward.
            By default None
        print_progress : bool, optional
            Whether to print a progress report on how much of the simulation has been completed, by default False
        """
        # Stores the file output
        output_string = ''

        if file_handler is not None:
            # Clear the output
            file_handler.clear_output_file()

            # Print fields
            output_string += f'g=<{", ".join((str(dimension) for dimension in self.gravitational_field))}>\n'
            output_string += f'E=<{", ".join((str(dimension) for dimension in self.electric_field))}>\n'
            output_string += f'B=<{", ".join((str(dimension) for dimension in self.magnetic_field))}>\n'
            output_string += '\n'

            # Log initial particle states
            output_string += self.get_particle_positions_string()

        if print_progress:
            progress = 0.0
            print(f'Progress: {progress}%', end='\r')

        # Run the necessary number of time_step()s
        for i in range(int(num_time_steps)):
            self.time_step()

            if print_progress:
                progress = (i + 1) / num_time_steps

                # Clear the previous line.
                sys.stdout.write('\033[K')
                # Print the current progress and then return to the beginning of the line.
                print(f'Progress: {round(progress * 100, 1)}%', end='\r')

            # If a `FileHandler` object is passed, output the results to a file.
            if file_handler is not None:
                output_string += self.get_particle_positions_string()

        # Log final state.
        for particle in particles:
            self.log_particle_position(particle)

        if file_handler is not None:
            file_handler.append_to_output_file(output_string)

        # If printing progress reports, add an extra line to account for the carriage returns.
        if print_progress:
            print()


if __name__ == '__main__':
    # Check if the user supplied a input file
    if len(sys.argv) < 2:
        raise ValueError('Please enter the name of the input file.')

    # Read the input file data and create particles based on that data
    file_handler = FileHandler(input_file=sys.argv[1])
    file_data = file_handler.read_input_file()

    # Create a list of particles as described by the file data.
    particles = [
        PointParticle(
            position=np.array(particle['position']),
            velocity=np.array(particle['velocity']),
            acceleration=np.array(particle['acceleration']),
            mass=particle['mass'],
            charge=particle['charge']
        )
        for particle in file_data['particles']
    ]

    # Create and run the simulation
    simulation = Simulation(
        theta=file_data['theta'],
<<<<<<< HEAD
        time_step_size=file_data['tick size'],
=======
        time_step_size=file_data['time_step() size'],
>>>>>>> 94116bf5
        gravitational_field=np.array(file_data['gravitational field']),
        electric_field=np.array(file_data['electric field']),
        magnetic_field=np.array(file_data['magnetic field']),
        particles=particles
    )

    simulation.run(
        num_time_steps=file_data['num time_step()s'],
        file_handler=file_handler,
        print_progress=True
    )

    # Plot the simulation
    plot = Plot(
        data_frame=simulation.particle_positions_log,
        time_step_size=simulation.time_step_size
    )

    # plot.save_plot_to_file()
    plot.show()<|MERGE_RESOLUTION|>--- conflicted
+++ resolved
@@ -61,13 +61,8 @@
         self.magnetic_field = magnetic_field
         self.gravitational_field = gravitational_field
 
-<<<<<<< HEAD
-        self.current_tick = 0.0
-        self.tick_size = time_step_size
-=======
         self.current_time_step = 0.0
         self.time_step_size = time_step_size
->>>>>>> 94116bf5
 
         self.theta = theta
         """The Barnes-Hut approximation parameter."""
@@ -118,24 +113,19 @@
         for particle in particles:
             self.log_particle_position(particle)
 
-<<<<<<< HEAD
             
 
             # Simpson's rule.
-            mid_velocity = particle.acceleration * (1 / 2) * self.tick_size
-            final_velocity = particle.acceleration * self.tick_size
-            delta_velocity = (self.tick_size / 6) * (particle.velocity + 4 * mid_velocity + final_velocity)
+            mid_velocity = particle.acceleration * (1 / 2) * self.time_step_size
+            final_velocity = particle.acceleration * self.time_step_size
+            delta_velocity = (self.time_step_size / 6) * (particle.velocity + 4 * mid_velocity + final_velocity)
 
             # Assume acceleration is constant.
             # Δx = vt + (1/2) at^2
-            particle.position += particle.velocity * self.tick_size + \
-                (1 / 2) * particle.acceleration * self.tick_size ** 2
-
-            particle.velocity += particle.acceleration * self.tick_size
-=======
-            particle.position += particle.velocity * self.time_step_size
+            particle.position += particle.velocity * self.time_step_size + \
+                (1 / 2) * particle.acceleration * self.time_step_size ** 2
+
             particle.velocity += particle.acceleration * self.time_step_size
->>>>>>> 94116bf5
 
         # Calculate the forces exerted on the particles and apply the corresponding acceleration.
         for particle in self.particles:
@@ -248,11 +238,7 @@
     # Create and run the simulation
     simulation = Simulation(
         theta=file_data['theta'],
-<<<<<<< HEAD
-        time_step_size=file_data['tick size'],
-=======
-        time_step_size=file_data['time_step() size'],
->>>>>>> 94116bf5
+        time_step_size=file_data['time step size'],
         gravitational_field=np.array(file_data['gravitational field']),
         electric_field=np.array(file_data['electric field']),
         magnetic_field=np.array(file_data['magnetic field']),
