import sys

import numpy as np
import pandas as pd

from barnes_hut import BarnesHutCell
from files import FileHandler
from particle import PointParticle
from plot import Plot
import vectors


class Simulation():
<<<<<<< HEAD
    """Represents one simulation with particles and fields.
    """

    def __init__(
        self,
        theta: float = 0.5,
=======
    def __init__(
        self,
>>>>>>> 30f1ed11
        tick_size: float = 1.0,
        gravitational_field: vectors.FieldVector = np.zeros(3, dtype=float),
        electric_field: vectors.FieldVector = np.zeros(3, dtype=float),
        magnetic_field: vectors.FieldVector = np.zeros(3, dtype=float),
        particles: list[PointParticle] = []
    ) -> None:
        """Initialize a simulation.

        Parameters
        ----------
<<<<<<< HEAD
        theta : float, optional
            The Barnes-Hut approximation parameter, by default 0.5
=======
>>>>>>> 30f1ed11
        tick_size : float, optional
            The time increment of the simulation in seconds, by default 1.0
        gravitational_field : vectors.FieldVector, optional
            A constant, uniform gravitational field, by default np.zeros(3, dtype=float)
        electric_field : vectors.FieldVector, optional
            A constant, uniform electric field, by default np.zeros(3, dtype=float)
        magnetic_field : vectors.FieldVector, optional
            A constant, uniform magnetic field, by default np.zeros(3, dtype=float)
        particles : list[PointParticle], optional
            A list of particles that are interacting with each other., by default []
        """
        self.particles = particles

        self.particle_positions_log = pd.DataFrame({
            't': np.empty(0, dtype=float),
            'x': np.empty(0, dtype=float),
            'y': np.empty(0, dtype=float),
            'z': np.empty(0, dtype=float)
        })
        """A log of all the particles' positions over the course of the simulation."""

        # Constant, universal fields
<<<<<<< HEAD
        self.gravitational_field = np.array(gravitational_field)
        self.electric_field = np.array(electric_field)
        self.magnetic_field = np.array(magnetic_field)

        self.current_tick = 0
=======
        self.electric_field = electric_field
        self.magnetic_field = magnetic_field
        self.gravitational_field = gravitational_field

        self.current_tick = 0.0
>>>>>>> 30f1ed11
        self.tick_size = tick_size

        self.theta = theta
        """The Barnes-Hut approximation parameter."""

    def create_barnes_hut_nodes(self) -> BarnesHutCell:
        return BarnesHutCell(particles=self.particles)

    def log_particle_position(self, particle: PointParticle) -> None:
        """Save the position of a particle to the particle positions log.

        Parameters
        ----------
        particle : PositionParticle
            A particle to save the position of.
        """
        # Save particle position data
        new_data = pd.DataFrame([{
            't': self.current_tick * self.tick_size,
            'x': np.array((particle.position[0])),
            'y': np.array((particle.position[1])),
            'z': np.array((particle.position[2]))
        }])
        self.particle_positions_log = pd.concat(
            [self.particle_positions_log, new_data], ignore_index=True)

    def get_particle_positions_string(self) -> str:
        """Return a string of the particles' current state.

        Returns
        -------
        str
            A string describing the state of all particles.
        """

        # Add the initial time and particle data to the file
        output_string = f't={self.current_tick * self.tick_size}\n'

        for particle in self.particles:
            output_string += particle.__str__() + '\n'

        output_string += '\n'

        return output_string

    def tick(self) -> None:
        """Run one tick of the simulation."""
        # Get the root node of the octree
        barnes_hut_root = self.create_barnes_hut_nodes()
        print(barnes_hut_root)

        # An array of net force acting upon each particle
        net_forces = np.zeros(shape=(len(self.particles), 3))

        for particle in self.particles:
            particle.set_force()

        # Calculate the forces that the particles exert on each other
        # Update the particle's acceleration and, but not the velocity and position
        for i in range(len(self.particles)):
            particle1 = self.particles[i]

            for child_node in barnes_hut_root.child_cells:
                net_forces[i] += particle1.get_gravitational_force_experienced(
                    child_node.get_gravitational_field_exerted(particle1.position))

                net_forces[i] += particle1.get_electrostatic_force_experienced(
                    child_node.get_electric_field_exerted(particle1.position)
                )

                net_forces[i] += particle1.get_magnetic_force_experienced(
                    child_node.get_magnetic_field_exerted(particle1.position)
                )

            # Add the constant fields
            net_forces[i] += particle1.get_force_experienced(
                self.electric_field, self.magnetic_field, self.gravitational_field
            )

        # Update particle positions and velocities after calculating the forces,
        # so it doesn't affect force calculations.
        for particle in particles:
            self.log_particle_position(particle)

            # Update the particle's velocity
            particle.velocity += particle.acceleration * self.tick_size

            # Update particle positions.
            particle.position += particle.velocity * self.tick_size

        self.current_tick += 1

<<<<<<< HEAD
    def run(self, num_ticks: int = 1, file_handler: FileHandler | None = None, print_progress=False) -> None:
        """Run the simulation for a given number of ticks.
=======
        return self.current_tick / self.total_ticks

    def run(self, ticks_to_run: int = 1, file_handler: FileHandler | None = None, print_progress=False) -> None:
        """Run the simulation for a given number of ticks. 
>>>>>>> 30f1ed11

        Parameters
        ----------
        num_ticks : int
            The number of ticks that the simulation runs by, by default 1.
        file_handler : FileHandler, optional
            A `FileHandler` object to pass data into as the simulation runs.
            Writes the data into a file,
            so the data does not need to be looped through again afterward.
            By default None
        print_progress : bool, optional
            Whether to print a progress report on how much of the simulation has been completed, by default False
        """
        output_string = ''
        if file_handler is not None:
            file_handler.clear_output_file()

            # Print fields
            output_string += f'g=<{", ".join((str(dimension) for dimension in self.gravitational_field))}>\n'
            output_string += f'E=<{", ".join((str(dimension) for dimension in self.electric_field))}>\n'
            output_string += f'B=<{", ".join((str(dimension) for dimension in self.magnetic_field))}>\n\n'

            output_string += self.get_particle_positions_string()

        # Record initial particle data
        for particle in particles:
            self.log_particle_position(particle=particle)

        # Run the necessary number of ticks
        for i in range(num_ticks):
            self.tick()
            progress = i / num_ticks if num_ticks == 0 else float(1.0)

            if print_progress:
                # Clear the previous line.
                sys.stdout.write('\033[K')
                # Print the current progress and then return to the beginning of the line.
                print(f'Progress: {round(progress * 100, 1)}%', end='\r')

            # If a `FileHandler` object is passed, output the results to a file.
            if file_handler is not None:
                output_string += self.get_particle_positions_string()

        if file_handler is not None:
            file_handler.append_to_output_file(output_string)

        # If printing progress reports, add an extra line to account for the carriage returns.
        if print_progress:
            print()


if __name__ == '__main__':
    # Check if the user supplied a config file
    if len(sys.argv) < 2:
        raise ValueError('Please enter the name of the config file.')

    # Read the config file data and create particles based on that data
    file_handler = FileHandler(config_file=sys.argv[1])
    file_data = file_handler.read_config_file()

    # Create a list of particles as described by the file data.
    particles = [
        PointParticle(
            position=np.array(particle['position']),
            velocity=np.array(particle['velocity']),
            acceleration=np.array(particle['acceleration']),
            mass=particle['mass'],
            charge=particle['charge']
        )
        for particle in file_data['particles']
    ]

    # Create and run the simulation
<<<<<<< HEAD
    num_ticks = int(file_data['num ticks'])
    tick_size = file_data['tick size']
    simulation = Simulation(
        theta=file_data['theta'],
        tick_size=tick_size,
=======
    simulation = Simulation(
        tick_size=file_data['tick size'],
>>>>>>> 30f1ed11
        gravitational_field=file_data['gravitational field'],
        electric_field=file_data['electric field'],
        magnetic_field=file_data['magnetic field'],
        particles=particles
<<<<<<< HEAD
    )
    simulation.run(
        num_ticks=num_ticks,
        file_handler=file_handler,
        print_progress=True
=======
>>>>>>> 30f1ed11
    )

    # Plot the simulation
    plot = Plot(
        data_frame=simulation.particle_positions_log,
        tick_size=simulation.tick_size
    )

    # plot.save_plot_to_file()
    # plot.show()<|MERGE_RESOLUTION|>--- conflicted
+++ resolved
@@ -11,17 +11,12 @@
 
 
 class Simulation():
-<<<<<<< HEAD
     """Represents one simulation with particles and fields.
     """
 
     def __init__(
         self,
         theta: float = 0.5,
-=======
-    def __init__(
-        self,
->>>>>>> 30f1ed11
         tick_size: float = 1.0,
         gravitational_field: vectors.FieldVector = np.zeros(3, dtype=float),
         electric_field: vectors.FieldVector = np.zeros(3, dtype=float),
@@ -32,11 +27,8 @@
 
         Parameters
         ----------
-<<<<<<< HEAD
         theta : float, optional
             The Barnes-Hut approximation parameter, by default 0.5
-=======
->>>>>>> 30f1ed11
         tick_size : float, optional
             The time increment of the simulation in seconds, by default 1.0
         gravitational_field : vectors.FieldVector, optional
@@ -59,19 +51,11 @@
         """A log of all the particles' positions over the course of the simulation."""
 
         # Constant, universal fields
-<<<<<<< HEAD
-        self.gravitational_field = np.array(gravitational_field)
-        self.electric_field = np.array(electric_field)
-        self.magnetic_field = np.array(magnetic_field)
-
-        self.current_tick = 0
-=======
         self.electric_field = electric_field
         self.magnetic_field = magnetic_field
         self.gravitational_field = gravitational_field
 
         self.current_tick = 0.0
->>>>>>> 30f1ed11
         self.tick_size = tick_size
 
         self.theta = theta
@@ -164,15 +148,8 @@
 
         self.current_tick += 1
 
-<<<<<<< HEAD
     def run(self, num_ticks: int = 1, file_handler: FileHandler | None = None, print_progress=False) -> None:
         """Run the simulation for a given number of ticks.
-=======
-        return self.current_tick / self.total_ticks
-
-    def run(self, ticks_to_run: int = 1, file_handler: FileHandler | None = None, print_progress=False) -> None:
-        """Run the simulation for a given number of ticks. 
->>>>>>> 30f1ed11
 
         Parameters
         ----------
@@ -246,28 +223,19 @@
     ]
 
     # Create and run the simulation
-<<<<<<< HEAD
-    num_ticks = int(file_data['num ticks'])
-    tick_size = file_data['tick size']
     simulation = Simulation(
         theta=file_data['theta'],
-        tick_size=tick_size,
-=======
-    simulation = Simulation(
         tick_size=file_data['tick size'],
->>>>>>> 30f1ed11
         gravitational_field=file_data['gravitational field'],
         electric_field=file_data['electric field'],
         magnetic_field=file_data['magnetic field'],
         particles=particles
-<<<<<<< HEAD
     )
+
     simulation.run(
-        num_ticks=num_ticks,
+        num_ticks=file_data['num ticks'],
         file_handler=file_handler,
         print_progress=True
-=======
->>>>>>> 30f1ed11
     )
 
     # Plot the simulation
