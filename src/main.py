--- conflicted
+++ resolved
@@ -21,13 +21,6 @@
         self.particles = particles
         self.delta_time = delta_time
 
-<<<<<<< HEAD
-    def calculate_electrostatic_force(self, particle: Particle):
-        net_force = 0
-
-        for particle1 in self.particles:
-
-=======
     def calculate_electromagnetic_force(self, particle1: Particle):
         net_force = 0
 
@@ -37,19 +30,15 @@
                 net_force += particle1.coulombs_law(particle2)
         
         return net_force
->>>>>>> df37eec7
 
     def tick(self):
         """Run one tick of the simulation(i.e. the time specified by delta_time).
         """
         for particle in self.particles:
-<<<<<<< HEAD
-=======
             net_force = self.calculate_electromagnetic_force(particle)
             particle.apply_force(net_force)
             particle.velocity += particle.acceleration * self.delta_time
             particle.position += particle.velocity * self.delta_time
->>>>>>> df37eec7
 
 
 if __name__ == '__main__':
@@ -71,16 +60,10 @@
     ]
 
     simulation = Simulation(particles, delta_time=0.1)
-<<<<<<< HEAD
-
-    for i in range(100):
-        simulation.tick()
-=======
     for i in range(25):
         simulation.tick()
 
         for particle in simulation.particles:
             print(particle)
 
-        print()
->>>>>>> df37eec7
+        print()