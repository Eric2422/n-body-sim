--- conflicted
+++ resolved
@@ -156,35 +156,24 @@
         print_progress : bool, optional
             Whether to print a progress report on how much of the simulation has been completed, by default False
         """
-<<<<<<< HEAD
+        # Stores the file output
         output_string = ''
+
         if file_handler is not None:
+            # Clear the output
             file_handler.clear_output_file()
 
             # Print fields
             output_string += f'g=<{", ".join((str(dimension) for dimension in self.gravitational_field))}>\n'
             output_string += f'E=<{", ".join((str(dimension) for dimension in self.electric_field))}>\n'
-            output_string += f'B=<{", ".join((str(dimension) for dimension in self.magnetic_field))}>\n\n'
-
+            output_string += f'B=<{", ".join((str(dimension) for dimension in self.magnetic_field))}>\n'
+            output_string += '\n'
+
+            # Log initial particle states
             output_string += self.get_particle_positions_string()
-
-        # Record initial particle data
-        for particle in particles:
-            self.log_particle_position(particle=particle)
-
-        # Run the necessary number of ticks
-        for i in range(num_ticks):
-=======
-        # Clear the output
-        if file_handler is not None:
-            file_handler.clear_output_file()
-
-        # Stores the file output
-        output_string = ''
 
         # Run the necessary number of ticks
         for i in range(int(num_ticks)):
->>>>>>> 43f475e9
             self.tick()
             progress = i / num_ticks if num_ticks == 0 else float(1.0)
 
