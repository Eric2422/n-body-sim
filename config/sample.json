--- conflicted
+++ resolved
@@ -1,10 +1,6 @@
 {
     "tick size": 0.001,
-<<<<<<< HEAD
-    "num ticks": 1000,
-=======
     "total ticks": 1000,
->>>>>>> 9ca90eb7
     "electric field": [0.0, 0.0, 0.0],
     "magnetic field": [0.0, 0.0, 0.0],
     "gravitational field": [0.0, 0.0, 0.0],
